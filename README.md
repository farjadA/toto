# Toto - Time Series Optimized Transformer for Observability

Toto is a foundation model for multivariate time series forecasting with a focus on observability metrics. This model leverages innovative architectural designs to efficiently handle the high-dimensional, complex time series that are characteristic of observability data.

This repository also hosts the code for evaluating time series models on BOOM (**B**enchmark **o**f **O**bservability **M**etrics), a large-scale forecasting dataset composed of real-world observability data.

## Table of Contents
- [Toto model](#toto-model)
  - [Features](#features)
  - [Model Weights](#model-weights)
  - [Installation](#installation)
  - [Quick Start](#quick-start)
  - [Tutorials](#tutorials)
  - [Training Data](#training-data)
  - [Evaluation](#evaluation)
    - [LSF Evaluation](#lsf-evaluation)
    - [GIFT-Eval Evaluation](#gift-eval-evaluation)
    - [BOOM Evaluation](#boom-evaluation)
  - [Requirements](#requirements)
- [BOOM (Benchmark of Observability Metrics)](#boom-benchmark-of-observability-metrics)
- [Citation](#citation)
- [License](#license)
- [Contributing](#contributing)

## Toto model

### Features

- **Zero-Shot Forecasting**: Perform forecasting without fine-tuning on your specific time series
<<<<<<< HEAD
- **State-of-the-Art Performance**: Achieves top scores in benchmarks covering diverse time series forecasting tasks. This includes the established multi-domain benchmark [GiftEval](https://huggingface.co/spaces/Salesforce/GIFT-Eval), as well as our own observability-focused benchmark **BOOM**.
=======
- **State-of-the-Art Performance**: Achieves top scores in benchmarks covering diverse time series forecasting tasks. This includes the established multi-domain benchmark [GIFT-Eval](https://huggingface.co/spaces/Salesforce/GIFT-Eval), as well as our own observability-focused benchmark
[BOOM](https://huggingface.co/datasets/Datadog/BOOM).
>>>>>>> 800ec1e0
- **Multi-Variate Support**: Efficiently process multiple variables using Proportional Factorized Space-Time Attention
- **Probabilistic Predictions**: Generate both point forecasts and uncertainty estimates using a Student-T mixture model
- **High-Dimensional Support**: Handle time series with a large number of variables efficiently
- **Decoder-Only Architecture**: Support for variable prediction horizons and context lengths
- **Pre-trained on Massive Data**: Trained on over 2 trillion time series data points, the largest pretraining dataset for any open-weights time series foundation model to date.



### Installation

```bash
# Clone the repository
unzip -q <CHANGE ME TO ZIP NAME>
cd toto

# Optional: create a virtual environment
python -m venv .venv
source .venv/bin/activate

# Install dependencies
pip install -r requirements.txt

# Download locally Toto chekpoint and BOOM files
python toto/download_artifacts.py    
```
For optimal inference speed, it's recommended to install [xformers](https://github.com/facebookresearch/xformers?tab=readme-ov-file#installing-xformers) and [flash-attention](https://github.com/Dao-AILab/flash-attention?tab=readme-ov-file#installation-and-features) as well.

### Quick Start

Here's a simple example to get you started with forecasting:

```python
import torch
from data.util.dataset import MaskedTimeseries
from inference.forecaster import TotoForecaster
from model.toto import Toto
from global_settings import LOCAL_MODEL_DIR

# Load the pre-trained model
toto = Toto.from_pretrained(LOCAL_MODEL_DIR)
toto.to('cuda')  # Move to GPU

# Optionally compile the model for faster inference
toto.compile()  # Uses Torch's JIT compilation for better performance

forecaster = TotoForecaster(toto.model)

# Prepare your input time series (channels, time_steps)
input_series = torch.randn(7, 4096).to('cuda')  # Example with 7 variables and 4096 timesteps

# Prepare timestamp information (optional, but expected by API; not used by the current model release)
timestamp_seconds = torch.zeros(7, 4096).to('cuda')
time_interval_seconds = torch.full((7,), 60*15).to('cuda')  # 15-minute intervals

# Create a MaskedTimeseries object
inputs = MaskedTimeseries(
    series=input_series,
    padding_mask=torch.full_like(input_series, True, dtype=torch.bool),
    id_mask=torch.zeros_like(input_series),
    timestamp_seconds=timestamp_seconds,
    time_interval_seconds=time_interval_seconds,
)

# Generate forecasts for the next 336 timesteps
forecast = forecaster.forecast(
    inputs,
    prediction_length=336,
    num_samples=256,  # Number of samples for probabilistic forecasting
    samples_per_batch=256,  # Control memory usage during inference
)

# Access results
mean_prediction = forecast.mean  # Point forecasts
prediction_samples = forecast.samples  # Probabilistic samples
lower_quantile = forecast.quantile(0.1)  # 10th percentile for lower confidence bound
upper_quantile = forecast.quantile(0.9)  # 90th percentile for upper confidence bound
```

### Tutorials

For a comprehensive guide on using Toto for time series forecasting, check out our tutorial notebooks:

- [Basic Inference Tutorial](toto/notebooks/inference_tutorial.ipynb): Learn how to load the model and make forecasts

### Pre-Training Data

Toto was trained on a massive and diverse mixture of time series datasets:

#### Observability Data

The largest portion of pretraining data comes from a dataset of approximately 1 trillion time series points collected from Observability metrics. These metrics are generated from the monitoring of internal systems, and **do not** include any customer data. They cover a diverse array of software stacks and types of services, and span wide variety of domains within observability, including application performance, infrastructure, networking, security, databases, and more.

#### Public Datasets

To improve the performance of Toto on general-purpose time series forecasting across many domains, we include publcly availa
- [GiftEval Pretrain](https://huggingface.co/datasets/Salesforce/GiftEvalPretrain)
- [Chronos pretraining data](https://huggingface.co/datasets/autogluon/chronos_datasets) (Note: only a subset of this dataset was used to avoid leakage with the GiftEval benchmark)

#### Synthetic Data
To improve robustness, approximately 1/3 of the pretraining data mix consists of synthetically-generated time series.


### Evaluation
Toto has been rigorously evaluated on multiple benchmarks, including both general-purpose datasets and observability-focused datasets like BOOM. Below, we provide instructions for reproducing our evaluation results.

#### LSF Evaluation

To reproduce our results on the LSF datasets, follow these steps:

##### Downloading the Datasets

The LSF evaluation requires three datasets: ETT, Electricity, and Weather. You can download them from the [Time-Series-Library repository](https://github.com/thuml/Time-Series-Library). Follow the instructions in the [repository](https://github.com/thuml/Time-Series-Library#:~:text=r%20requirements.txt-,Prepare,-Data.%20You%20can) to obtain the following already pre-processed datasets:

- **[ETT (Electricity Transformer Temperature)](https://drive.google.com/file/d/1bnrv7gpn27yO54WJI-vuXP5NclE5BlBx/view?usp=drive_link)**: Includes four subsets: ETTh1, ETTh2, ETTm1, and ETTm2.
- **[Electricity](https://drive.google.com/file/d/1FHH0S3d6IK_UOpg6taBRavx4MragRLo1/view?usp=drive_link)**
- **[Weather](https://drive.google.com/file/d/1nXdMIJ7K201Bx3IBGNiaNFQ6FzeDEzIr/view?usp=drive_link)**

After downloading, ensure the datasets are placed in the `data/lsf_datasets/` directory within the repository, with the following structure:

```
data/
└── lsf_datasets/
  ├── ETT-small/
  ├── electricity/
  └── weather/
```

##### Running the Evaluation Script

Once the datasets are set up, you can run the LSF evaluation script as follows to reproduce our results:
```bash
export CUBLAS_WORKSPACE_CONFIG=:4096:8  # For reproducible GPU results
export PYTHONPATH="$(pwd):$(pwd)/toto:$PYTHONPATH"  # Add current and "toto" dirs to Python module search path
python toto/evaluation/run_lsf_eval.py \
    --datasets ETTh1 \
    --context-length 2048 \
    --eval-stride 1 \
    --checkpoint-path [CHECKPOINT-NAME-OR-DIR]
```


To see all available options for the evaluation script, you can use the `--help` flag:

```bash
python toto/evaluation/run_lsf_eval.py --help
```

##### Expected Results
The script evaluates Toto's performance using Mean Absolute Error (MAE) and Mean Squared Error (MSE) across the specified datasets, context lengths, and prediction lengths. It displays a detailed table of results for each prediction length, along with a summary table that averages the results across prediction lengths for each dataset.


To reproduce the results presented in the paper, use the default arguments while setting `--eval-stride 1` and specifying all datasets with `--datasets ETTh1 ETTh2 ETTm1 ETTm2 weather electricity`.

#### GIFT-Eval Evaluation

To reproduce our results on the GIFT-Eval benchmark, we provide a dedicated notebook:

- [GIFT-Eval Evaluation Notebook](toto/evaluation/gift_eval/toto.ipynb): Step-by-step instructions for running Toto on the GIFT-Eval benchmark and reproducing the reported results.

#### BOOM Evaluation

For evaluating Toto on the BOOM (Benchmark of Observability Metrics) dataset, refer to:

- [BOOM Evaluation Notebook](boom/notebooks/toto.ipynb): Example workflow for running Toto on the BOOM dataset.
- [BOOM README](boom/README.md): Detailed instructions and scripts for benchmarking on BOOM.

These resources provide all necessary steps to run and reproduce BOOM evaluation results with Toto.

### Requirements

- Python 3.10+
- PyTorch 2.5+
- CUDA-capable device (Ampere generation or newer recommended for optimal performance)

## BOOM (Benchmark of Observability Metrics)

**BOOM** (**B**enchmark **o**f **O**bservability **M**etrics) is a large-scale, real-world time series dataset designed for evaluating models on forecasting tasks in complex observability environments.
Composed of real-world metrics data, and captures the irregularity, structural complexity, and heavy-tailed statistics typical of production observability data. Unlike synthetic or curated benchmarks, BOOM reflects the full diversity and unpredictability of operational signals observed in distributed systems, covering infrastructure, networking, databases, security, and application-level metrics.

Note: the metrics comprising BOOM were generated from internal monitoring of pre-production environments, and **do not** include any customer data. 

For example evaluations of different time series models on the BOOM dataset, see the [boom](boom) folder in this repository.

## Citation

If you use Toto in your research, please cite our work:


## License
Unless explicitly stated otherwise all files in this repository are licensed under the Apache-2.0 License - see [LICENSE](LICENSE) file for details.


## Contributing

We welcome contributions! Please check out our [contributing guidelines](CONTRIBUTING.md) to get started.<|MERGE_RESOLUTION|>--- conflicted
+++ resolved
@@ -27,12 +27,7 @@
 ### Features
 
 - **Zero-Shot Forecasting**: Perform forecasting without fine-tuning on your specific time series
-<<<<<<< HEAD
 - **State-of-the-Art Performance**: Achieves top scores in benchmarks covering diverse time series forecasting tasks. This includes the established multi-domain benchmark [GiftEval](https://huggingface.co/spaces/Salesforce/GIFT-Eval), as well as our own observability-focused benchmark **BOOM**.
-=======
-- **State-of-the-Art Performance**: Achieves top scores in benchmarks covering diverse time series forecasting tasks. This includes the established multi-domain benchmark [GIFT-Eval](https://huggingface.co/spaces/Salesforce/GIFT-Eval), as well as our own observability-focused benchmark
-[BOOM](https://huggingface.co/datasets/Datadog/BOOM).
->>>>>>> 800ec1e0
 - **Multi-Variate Support**: Efficiently process multiple variables using Proportional Factorized Space-Time Attention
 - **Probabilistic Predictions**: Generate both point forecasts and uncertainty estimates using a Student-T mixture model
 - **High-Dimensional Support**: Handle time series with a large number of variables efficiently
